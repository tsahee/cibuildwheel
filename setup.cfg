[flake8]
ignore = E501,W503,E741
application-import-names = cibuildwheel
exclude =
  cibuildwheel/resources/,
  dist/,
  build/,
  .git/,
  env/,
  env2/,
  env??/,
  .venv/,
  site/

<<<<<<< HEAD
[tool:pytest]
junit_family=xunit2
=======
[mypy]
files=cibuildwheel/
strict=True
>>>>>>> cf60df54
<|MERGE_RESOLUTION|>--- conflicted
+++ resolved
@@ -12,11 +12,9 @@
   .venv/,
   site/
 
-<<<<<<< HEAD
 [tool:pytest]
 junit_family=xunit2
-=======
+
 [mypy]
 files=cibuildwheel/
-strict=True
->>>>>>> cf60df54
+strict=True
--- conflicted
+++ resolved
@@ -8,12 +8,8 @@
 
 setup(
     name='cibuildwheel',
-<<<<<<< HEAD
-    version='0.4.0',
+    version='0.4.1',
     install_requires=['bashlex'],
-=======
-    version='0.4.1',
->>>>>>> 9faa8f87
     description="Build Python wheels on CI with minimal configuration.",
     long_description='For readme please see http://github.com/joerick/cibuildwheel',
     author="Joe Rickerby",

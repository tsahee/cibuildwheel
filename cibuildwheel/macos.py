import os
import shlex
import shutil
import subprocess
import tempfile
from collections import namedtuple
from glob import glob

<<<<<<< HEAD
from .util import prepare_command, get_build_verbosity_extra_flags, download, get_pip_script
=======
from .util import (
    download,
    get_build_verbosity_extra_flags,
    prepare_command,
)
>>>>>>> d9948da2


def get_python_configurations(build_selector):
    PythonConfiguration = namedtuple('PythonConfiguration', ['version', 'identifier', 'url'])
    python_configurations = [
        PythonConfiguration(version='2.7', identifier='cp27-macosx_x86_64', url='https://www.python.org/ftp/python/2.7.17/python-2.7.17-macosx10.9.pkg'),
        PythonConfiguration(version='3.5', identifier='cp35-macosx_x86_64', url='https://www.python.org/ftp/python/3.5.4/python-3.5.4-macosx10.6.pkg'),
        PythonConfiguration(version='3.6', identifier='cp36-macosx_x86_64', url='https://www.python.org/ftp/python/3.6.8/python-3.6.8-macosx10.9.pkg'),
        PythonConfiguration(version='3.7', identifier='cp37-macosx_x86_64', url='https://www.python.org/ftp/python/3.7.6/python-3.7.6-macosx10.9.pkg'),
        PythonConfiguration(version='3.8', identifier='cp38-macosx_x86_64', url='https://www.python.org/ftp/python/3.8.1/python-3.8.1-macosx10.9.pkg'),
    ]

    # skip builds as required
    return [c for c in python_configurations if build_selector(c.identifier)]


def build(project_dir, output_dir, test_command, test_requires, test_extras, before_build, build_verbosity, build_selector, repair_command, environment, dependency_constraints):
    abs_project_dir = os.path.abspath(project_dir)
    temp_dir = tempfile.mkdtemp(prefix='cibuildwheel')
    built_wheel_dir = os.path.join(temp_dir, 'built_wheel')
    repaired_wheel_dir = os.path.join(temp_dir, 'repaired_wheel')

    python_configurations = get_python_configurations(build_selector)

<<<<<<< HEAD
    pkgs_output = subprocess.check_output(['pkgutil',  '--pkgs'])
    if sys.version_info[0] >= 3:
        pkgs_output = pkgs_output.decode('utf8')
=======
    get_pip_url = 'https://bootstrap.pypa.io/get-pip.py'
    get_pip_script = '/tmp/get-pip.py'

    pkgs_output = subprocess.check_output(['pkgutil', '--pkgs'], universal_newlines=True)
>>>>>>> d9948da2
    installed_system_packages = pkgs_output.splitlines()

    def call(args, env=None, cwd=None, shell=False):
        # print the command executing for the logs
        if shell:
            print('+ %s' % args)
        else:
            print('+ ' + ' '.join(shlex.quote(a) for a in args))

        return subprocess.check_call(args, env=env, cwd=cwd, shell=shell)

    for config in python_configurations:
        # if this version of python isn't installed, get it from python.org and install
        python_package_identifier = 'org.python.Python.PythonFramework-%s' % config.version
        if python_package_identifier not in installed_system_packages:
            # download the pkg
            download(config.url, '/tmp/Python.pkg')
            # install
            call(['sudo', 'installer', '-pkg', '/tmp/Python.pkg', '-target', '/'])
            # patch open ssl
            if config.version == '3.5':
                open_ssl_patch_url = 'https://github.com/mayeut/patch-macos-python-openssl/releases/download/v1.0.2t/patch-macos-python-%s-openssl-v1.0.2t.tar.gz' % config.version
                download(open_ssl_patch_url, '/tmp/python-patch.tar.gz')
                call(['sudo', 'tar', '-C', '/Library/Frameworks/Python.framework/Versions/%s/' % config.version, '-xmf', '/tmp/python-patch.tar.gz'])

        installation_bin_path = '/Library/Frameworks/Python.framework/Versions/{}/bin'.format(config.version)
        assert os.path.exists(os.path.join(installation_bin_path, 'python3' if config.version[0] == '3' else 'python'))

        # Python bin folders on Mac don't symlink python3 to python, so we do that
        # so `python` and `pip` always point to the active configuration.
        if os.path.exists('/tmp/cibw_bin'):
            shutil.rmtree('/tmp/cibw_bin')
        os.makedirs('/tmp/cibw_bin')

        if config.version[0] == '3':
            os.symlink(os.path.join(installation_bin_path, 'python3'), '/tmp/cibw_bin/python')
            os.symlink(os.path.join(installation_bin_path, 'python3-config'), '/tmp/cibw_bin/python-config')
            os.symlink(os.path.join(installation_bin_path, 'pip3'), '/tmp/cibw_bin/pip')

        env = os.environ.copy()
        env['PATH'] = os.pathsep.join([
            '/tmp/cibw_bin',
            installation_bin_path,
            env['PATH'],
        ])
        env = environment.as_dictionary(prev_environment=env)

        # check what version we're on
        call(['which', 'python'], env=env)
        call(['python', '--version'], env=env)

        dependency_constraint_flags = []
        if dependency_constraints:
            dependency_constraint_flags = [
                '-c', dependency_constraints.get_for_python_version(config.version)
            ]

        # install pip & wheel
        call(['python', get_pip_script, '--no-setuptools', '--no-wheel'] + dependency_constraint_flags, env=env, cwd="/tmp")
        assert os.path.exists(os.path.join(installation_bin_path, 'pip'))
        call(['pip', '--version'], env=env)
        call(['pip', 'install', '--upgrade', 'setuptools', 'wheel', 'delocate'] + dependency_constraint_flags, env=env)

        # setup target platform, only required for python 3.5
        if config.version == '3.5':
            if '_PYTHON_HOST_PLATFORM' not in env:
                # cross-compilation platform override
                env['_PYTHON_HOST_PLATFORM'] = 'macosx-10.9-x86_64'
            if 'ARCHFLAGS' not in env:
                # https://github.com/python/cpython/blob/a5ed2fe0eedefa1649aa93ee74a0bafc8e628a10/Lib/_osx_support.py#L260
                env['ARCHFLAGS'] = '-arch x86_64'
            if 'MACOSX_DEPLOYMENT_TARGET' not in env:
                env['MACOSX_DEPLOYMENT_TARGET'] = '10.9'

        # run the before_build command
        if before_build:
            before_build_prepared = prepare_command(before_build, project=abs_project_dir)
            call(before_build_prepared, env=env, shell=True)

        # build the wheel
        if os.path.exists(built_wheel_dir):
            shutil.rmtree(built_wheel_dir)
        os.makedirs(built_wheel_dir)
        call(['pip', 'wheel', abs_project_dir, '-w', built_wheel_dir, '--no-deps'] + get_build_verbosity_extra_flags(build_verbosity), env=env)
        built_wheel = glob(os.path.join(built_wheel_dir, '*.whl'))[0]

        # repair the wheel
        if os.path.exists(repaired_wheel_dir):
            shutil.rmtree(repaired_wheel_dir)
        os.makedirs(repaired_wheel_dir)
        if built_wheel.endswith('none-any.whl') or not repair_command:
            # pure Python wheel or empty repair command
            shutil.move(built_wheel, repaired_wheel_dir)
        else:
            repair_command_prepared = prepare_command(repair_command, wheel=built_wheel, dest_dir=repaired_wheel_dir)
            call(repair_command_prepared, env=env, shell=True)
        repaired_wheel = glob(os.path.join(repaired_wheel_dir, '*.whl'))[0]

        if test_command:
            # set up a virtual environment to install and test from, to make sure
            # there are no dependencies that were pulled in at build time.
<<<<<<< HEAD
            call(['pip', 'install', 'virtualenv'] + dependency_constraint_flags, env=env)
=======
            call(['pip', 'install', 'virtualenv<20'], env=env)
>>>>>>> d9948da2
            venv_dir = tempfile.mkdtemp()
            call(['python', '-m', 'virtualenv', venv_dir], env=env)

            virtualenv_env = env.copy()
            virtualenv_env['PATH'] = os.pathsep.join([
                os.path.join(venv_dir, 'bin'),
                virtualenv_env['PATH'],
            ])
            # Fix some weird issue with the shebang of installed scripts
            # See https://github.com/theacodes/nox/issues/44 and https://github.com/pypa/virtualenv/issues/620
            virtualenv_env.pop('__PYVENV_LAUNCHER__', None)

            # check that we are using the Python from the virtual environment
            call(['which', 'python'], env=virtualenv_env)

            # install the wheel
            call(['pip', 'install', repaired_wheel + test_extras], env=virtualenv_env)

            # test the wheel
            if test_requires:
                call(['pip', 'install'] + test_requires, env=virtualenv_env)

            # run the tests from $HOME, with an absolute path in the command
            # (this ensures that Python runs the tests against the installed wheel
            # and not the repo code)
            test_command_prepared = prepare_command(test_command, project=abs_project_dir)
            call(test_command_prepared, cwd=os.environ['HOME'], env=virtualenv_env, shell=True)

            # clean up
            shutil.rmtree(venv_dir)

        # we're all done here; move it to output (overwrite existing)
        dst = os.path.join(output_dir, os.path.basename(repaired_wheel))
        shutil.move(repaired_wheel, dst)<|MERGE_RESOLUTION|>--- conflicted
+++ resolved
@@ -6,15 +6,12 @@
 from collections import namedtuple
 from glob import glob
 
-<<<<<<< HEAD
-from .util import prepare_command, get_build_verbosity_extra_flags, download, get_pip_script
-=======
 from .util import (
     download,
     get_build_verbosity_extra_flags,
     prepare_command,
+    get_pip_script
 )
->>>>>>> d9948da2
 
 
 def get_python_configurations(build_selector):
@@ -39,16 +36,7 @@
 
     python_configurations = get_python_configurations(build_selector)
 
-<<<<<<< HEAD
-    pkgs_output = subprocess.check_output(['pkgutil',  '--pkgs'])
-    if sys.version_info[0] >= 3:
-        pkgs_output = pkgs_output.decode('utf8')
-=======
-    get_pip_url = 'https://bootstrap.pypa.io/get-pip.py'
-    get_pip_script = '/tmp/get-pip.py'
-
-    pkgs_output = subprocess.check_output(['pkgutil', '--pkgs'], universal_newlines=True)
->>>>>>> d9948da2
+    pkgs_output = subprocess.check_output(['pkgutil',  '--pkgs'], universal_newlines=True)
     installed_system_packages = pkgs_output.splitlines()
 
     def call(args, env=None, cwd=None, shell=False):
@@ -150,11 +138,7 @@
         if test_command:
             # set up a virtual environment to install and test from, to make sure
             # there are no dependencies that were pulled in at build time.
-<<<<<<< HEAD
             call(['pip', 'install', 'virtualenv'] + dependency_constraint_flags, env=env)
-=======
-            call(['pip', 'install', 'virtualenv<20'], env=env)
->>>>>>> d9948da2
             venv_dir = tempfile.mkdtemp()
             call(['python', '-m', 'virtualenv', venv_dir], env=env)
 
